import numpy as np
from Bio.PDB import parse_pdb_header
from Bio.PDB import MMCIFParser, PDBIO, Select

from biotite.database import rcsb
from biotite.sequence import ProteinSequence, NucleotideSequence, GeneralSequence, Alphabet
from biotite.structure import (
    apply_chain_wise,
    apply_residue_wise,
    get_chain_count,
    get_residue_count,
    get_residues,
    get_chains,
    spread_chain_wise,
    spread_residue_wise,
    Atom,
    superimpose,
    AffineTransformation,
    rmsd,
    AtomArray
)
import RNA #ViennaRNA
from biotite.structure import filter_nucleotides
import os
# import biotite.structure.io.mmtf as mmtf
from einops import rearrange, repeat
# from biotite.structure import Atom
from biotite.structure import array as AtomArrayConstructor
# from biotite.structure import superimpose


from biotite.structure.io.pdb import PDBFile
from biotite.structure.io import pdbx

import plotly.graph_objects as go
import plotly.offline as pyo

import sys
sys.path.append('.')

from moleculib.nucleic.alphabet import *

# from utils import  pdb_to_atom_array
import os
from pathlib import Path

from biotite.structure import filter_nucleotides
# from biotite.structure.io import PDBFile, MMCIFFile
from biotite.structure.io.pdb import PDBFile #
# from biotite.structure.io. import MMCIFFile
from biotite.structure.io import pdbx


import py3Dmol
import numpy as np

import torch
import fm



home_dir = str(Path.home()) #not sure what this do
config = {"cache_dir": os.path.join(home_dir, ".cache", "moleculib")} #not sure either


def pdb_to_atom_array(pdb_path, cif, model=None, chain=None, RNA=False, id = None):
    """_summary_

    Args:
        pdb_path (_type_): _description_
        RNA (bool, optional): if True, filters out DNA nucleotides, 
        if False, datum will have both DNA and RNA
        Defaults to False.

    Returns:
        _type_: _description_
    """
    if model == None:
        model = 1
        
    if cif:
        cif_file = pdbx.CIFFile.read(pdb_path)
        #try block since model may be inaccurate and supposed to be a chain
        try:
            atom_array = pdbx.get_structure(
                cif_file, model=int(model),extra_fields=["atom_id", "b_factor", "occupancy"]) # "charge"])
        
        except ValueError as e:
        # Check if the error is specifically about the model not existing
            if "the given model" in str(e):
                print(f"Model {model} does not exist. Treating input as a chain.")
                atom_array = pdbx.get_structure(
                    cif_file, model=1,extra_fields=["atom_id", "b_factor", "occupancy", "charge"])
                chain = model
            else:
                raise e
   
    else:
        pdb_file = PDBFile.read(pdb_path)
        try:
            atom_array = pdb_file.get_structure(
                model=int(model), extra_fields=["atom_id", "b_factor", "occupancy", "charge"])
        except ValueError as e:
        # Check if the error is specifically about the model not existing
            if "the given model" in str(e):
                print(f"Model {model} does not exist. Treating input as a chain.")
                atom_array = pdb_file.get_structure(
                model=int(model), extra_fields=["atom_id", "b_factor", "occupancy", "charge"])
                chain = model
            else:
                raise e 
                
    #get only the specific chain:
    if chain is not None:
        # if isinstance(chain, str):
        #     chain = [chain]
        #chain can be a list of a few chains to connect and give together:
        atom_array = atom_array[np.isin(atom_array.chain_id, chain)] 
        # print(atom_array)
        if len(atom_array) ==0 :
            print(f"Chain {chain} is not present in the atom array of id {id}.")
        else:
            print(f'Extracted chain {chain} from the atom array')
        
    nuc_filter = filter_nucleotides(atom_array)
    if RNA==True:
        DNA = ["DA", "DC", "DG", "DI", "DT", "DU"]
        dna_filter = np.isin(atom_array.res_name, DNA) #filters for DNA only
        
        no_dna_filter = np.logical_not(dna_filter)
        # print(len(dna_filter),len(nuc_filter))
        RNA_filter = np.logical_and(no_dna_filter, nuc_filter) #no DNA and only nucleotides filter
        nuc_filter=RNA_filter

    atom_array = atom_array[nuc_filter]
    return atom_array

<<<<<<< HEAD
=======
##END OF UTILS
>>>>>>> b2e404bb
from flax import struct

@struct.dataclass
class NucleicDatum:
    
    """
    Incorporates Biotite nucleic sequence data 
    # and reshapes atom arrays to residue-based representation
    """

    idcode: str
    resolution: float
    sequence: NucleotideSequence
    nuc_token: np.ndarray
    nuc_index: np.ndarray
    nuc_mask: np.ndarray
    chain_token: np.ndarray
    atom_token: np.ndarray
    atom_coord: np.ndarray
    atom_mask: np.ndarray
<<<<<<< HEAD

    attention: np.ndarray = None
    msa: np.ndarray = None
    pad_mask: np.ndarray = None
    contact_map: np.ndarray = None
    fmtoks: np.ndarray = None
=======
    contact_map: np.ndarray = None #binary map of base pairs [N N] where 1 indicates 2 nucs are paired
    fmtoks: np.ndarray = None #len + 2 640 embeddings of the sequence
    attention: np.ndarray = None # [1220NN]
    msa: np.ndarray = None # 
    pad_mask: np.ndarray = None

    #     **kwargs, 
    # ):
    #     self.idcode = idcode #None
    #     self.resolution = None
    #     self.sequence = None #str(sequence)
        
    #     self.nuc_token = nuc_token
    #     self.nuc_index = nuc_index #do we need that
    #     self.nuc_mask = nuc_mask
    #     self.chain_token = chain_token
    #     self.atom_token = atom_token
    #     self.atom_coord = atom_coord
    #     self.atom_mask = atom_mask
    #     self.contact_map = contact_map
        
    #     self.fmtoks = fmtoks
    #     self.attention = attention # attention
    #     self.msa = np.array(msa)
        
    #     for key, value in kwargs.items():
    #         setattr(self, key, value)
    
>>>>>>> b2e404bb

    def __len__(self):
        return len(self.nuc_index)

    def to_dict(self, attrs=None):
        if attrs is None:
            attrs = vars(self).keys()
        dict_ = {}
        for attr in attrs:
            obj = getattr(self, attr)
            # strings are not JAX types
            if type(obj) == str:
                continue
            if type(obj) in [list, tuple]:
                if type(obj[0]) not in [int, float]:
                    continue
                obj = np.array(obj)
            dict_[attr] = obj
        return dict_
    
    
    @classmethod
    def _extract_reshaped_atom_attr(
        cls,
        atom_array,
        atom_alphabet=all_atoms,
        atom_to_indices=atom_to_nucs_index,
        attrs=["coord", "token"],
    ):
        residue_count = get_residue_count(atom_array)
        extraction = dict()
        mask = np.zeros((residue_count, MAX_DNA_ATOMS)).astype(bool)
        #creates array of zeroes in the desired shape to 
        #fill with tokens and coords
        for attr in attrs:
            attr_shape = getattr(atom_array, attr).shape
            if len(attr_shape) == 1:
                attr_reshape = np.zeros((residue_count, MAX_DNA_ATOMS))
            else:
                attr_reshape = np.zeros((residue_count, MAX_DNA_ATOMS, attr_shape[-1])) #NOTE: do we want to change it from 506,3 to 16, 24, 3?? its much less than 506... 1518 -->1152
            extraction[attr] = attr_reshape

        #NOTE: explored the different chains specifically for 5F9R complex:
        #the following 3 funcs are for this exploration: 
        def get_repetition_lengths(lst):
            lengths = []
            count = 1
            for i in range(1, len(lst)):
                if lst[i] == lst[i-1]:
                    count += 1
                else:
                    lengths.append(count)
                    count = 1
            lengths.append(count)
            return lengths

        def check_strictly_increasing(lst):
            for i in range(1, len(lst)):
                if lst[i] < lst[i-1]:
                    return False
            return True
        
        def check_res(lst):
            res =set()
            for i in lst:
                if i not in res:
                    res.add(i)
            return res
        
        #NOTE: explored the different chains specifically for 5F9R complex:
        # chainA = atom_array[:2462]
        # chainC = atom_array[2462:2462+601]
        # chainD = atom_array[2462+601:]
        
        # print(check_strictly_increasing(atom_array.res_id[2462+601:]))
        # repetition_lengths = get_repetition_lengths(atom_array.chain_id) #[2462, 601, 396]
        # print(repetition_lengths)
        # print(len(atom_array.res_name))

        def _atom_slice(atom_name, atom_array, atom_token):
            # print("atom_name: ", atom_name, "atom_array: ",atom_array[:10],"atom_token: ", atom_token)
            atom_array_ = atom_array[(atom_array.atom_name == atom_name)]
            # kill pads and kill unks that are not backbone
            # print("atom.res: ",atom_array_.residue_token )
            atom_array_ = atom_array_[(atom_array_.residue_token != 12)] #UNK is 13 #NOTE: WE BASICALLY CANCEL UNK?

            if atom_name not in backbone_atoms_RNA:
                atom_array_ = atom_array_[(atom_array_.residue_token !=13 )] #>1 #PAD IS 12 ##flag as masks

            res_tokens, seq_id = atom_array_.residue_token, atom_array_.seq_uid
            atom_indices = atom_to_indices[atom_token][res_tokens]

            for attr in attrs:
                attr_tensor = getattr(atom_array_, attr)
                extraction[attr][seq_id, atom_indices, ...] = attr_tensor
            mask[seq_id, atom_indices] = True

        for atom_name in atom_alphabet:

            atom_token = atom_alphabet.index(atom_name)
            _atom_slice(atom_name, atom_array, atom_token) ####NOTE
        
        return extraction, mask


    @classmethod
    def empty_nuc(cls):
        return cls(
            idcode="",
            resolution=0.0,
            sequence=NucleotideSequence(""),
            nuc_index=np.array([]),
            nuc_token=np.array([]),
            nuc_mask=np.array([]),
            chain_token=np.array([]),
            atom_token=np.array([]),
            atom_coord=np.array([]),
            atom_mask=np.array([]),
            )

    @classmethod
    def from_filepath(cls, filepath, cif, from_filepath=None,model: int = None, chain: str = None, id = None):
        atom_array =  pdb_to_atom_array(filepath, cif, model = model, chain = chain, RNA=True) #NOTE: CHANGE RNA TO TRUE IF WANT ONLY RNA. filters pdb to only nucleotides
        header = parse_pdb_header(filepath) 
        # print(f'header is {header}')   
        return cls.from_atom_array(atom_array, header=header, id=id)

    @classmethod
    def fetch_pdb_id(cls ,id , save_path=None, model: int = None, chain: str = None): ##
        cif = False
        try:
            filepath = rcsb.fetch(id, "pdb", save_path) 
            exception_raised = False
        except:
            print(f"PDB format not available for {id}, trying CIF format")
            filepath = rcsb.fetch(id, "cif", save_path)
            cif = True
        return cls.from_filepath(filepath, cif, model = model, chain = chain, id=id)

    def set(
        self,
        **kwargs,
    ):
        attrs = vars(self).copy()
        for key, value in kwargs.items():
            if key in vars(self):
                attrs[key] = value
        return NucleicDatum(**attrs)

    @classmethod
    def from_atom_array(
        cls,
        atom_array,
        header,
        id = None,
        chain: str = None,
        ):
        """
        Reshapes atom array to residue-indexed representation to
        build a protein datum.
        """
        # print("length of atom array: " , len(atom_array))
        if atom_array.array_length() == 0:
            return cls.empty_nuc()

        if chain != None:
            atom_array = atom_array[atom_array.chain_name == chain]
        
        _, res_names = get_residues(atom_array)
        res_names = [
            ("UNK" if (name not in all_nucs) else name) for name in res_names
        ]

        sequence = GeneralSequence(Alphabet(all_nucs), list(res_names))
        # breakpoint()
        # index residues globally
        atom_array.add_annotation("seq_uid", int)
        atom_array.seq_uid = spread_residue_wise(
            atom_array, np.arange(0, get_residue_count(atom_array))
        )

        # tokenize atoms
        atom_array.add_annotation("token", int)
        atom_array.token = np.array(
            list(map(lambda atom: atom_index(atom), atom_array.atom_name))
        )

        # tokenize residues
        residue_token = np.array(
            list(map(lambda res: get_nucleotide_index(res), atom_array.res_name))
        )
        # print("line 234 in datum, that is atom_array.res_name:", len(atom_array.res_name))
        # print("line 234 in datum, that is atom_array.res_name:", len(residue_token))
        
        residue_mask = np.ones_like(residue_token).astype(bool) #creates array of same shape as res token, with all True

        atom_array.add_annotation("residue_token", int)
        atom_array.residue_token = residue_token
        chain_token = spread_chain_wise(
            atom_array, np.arange(0, get_chain_count(atom_array))
        )

        # count number of residues per chain
        # and index residues per chain using cumulative sum
        atom_array.add_annotation("res_uid", int)

        def _count_residues_per_chain(chain_atom_array, axis=0):
            return get_residue_count(chain_atom_array)

        chain_res_sizes = apply_chain_wise(
            atom_array, atom_array, _count_residues_per_chain, axis=0
        )
        chain_res_cumsum = np.cumsum([0] + list(chain_res_sizes[:-1])) #getting rid of last element, starting from 0.
        atom_array.res_uid = atom_array.res_id + chain_res_cumsum[chain_token]
        
        # reshape atom attributes to residue-based representation
        # with the correct ordering
        # [N * 14, ...] -> [N, 14, ...]
        atom_extract, atom_mask = cls._extract_reshaped_atom_attr(
            atom_array, atom_alphabet=all_atoms, atom_to_indices=atom_to_nucs_index, attrs=["coord", "token"]
        )



        atom_extract = dict(
            map(lambda kv: (f"atom_{kv[0]}", kv[1]), atom_extract.items())
        )

        # pool residue attributes and create residue features
        # [N * 14, ...] -> [N, ...]
        def _pool_residue_token(atom_residue_tokens, axis=0):
            representative = atom_residue_tokens[0]
            return representative

        def _reshape_residue_attr(attr):
            return apply_residue_wise(atom_array, attr, _pool_residue_token, axis=0)

        residue_token = _reshape_residue_attr(residue_token)
        residue_index = np.arange(0, residue_token.shape[0])

        residue_mask = _reshape_residue_attr(residue_mask)
        residue_mask = residue_mask & (atom_extract["atom_coord"].sum((-1, -2)) != 0)

        chain_token = _reshape_residue_attr(chain_token)

        def secondary_dot_bracket_to_contact_map(dot_bracket):
            length = len(dot_bracket)
            contact_map = np.zeros((length, length), dtype=int)
            stack = []

            for i, char in enumerate(dot_bracket):
                if char == '(':
                    stack.append(i)
                elif char == ')':
                    j = stack.pop()
                    contact_map[i, j] = 1
                    contact_map[j, i] = 1
            
            return contact_map
        
        # Create a fold compound for the sequence
        # seq = str(sequence)
        # if len(seq) != len(residue_token):
            # print(f'len(seq) != len(residue_token), seq is {seq} residue_token is {residue_token}')
            #get seq from residue_token:
            # rna_res_names = ['A', 'U', 'RT', 'G', 'C', 'I', 'UNK']
            # dna_res_names = ['DA', 'DU', 'DT', 'DG', 'DC', 'DI', 'UNK', 'PAD']
            # dna_res_tokens = list(map(lambda res: get_nucleotide_index(res), dna_res_names))
            # rna_res_tokens = list(map(lambda res: get_nucleotide_index(res), rna_res_names))

            # rna_res_tokens_dict = {res: get_nucleotide_index(res) for res in rna_res_names}
            # dna_res_tokens_dict = {res: get_nucleotide_index(res) for res in dna_res_names}
        token_to_rna_letter = {'0': 'A',
                                '1': 'U',
                                '2': 'T',
                                '3': 'G',
                                '4': 'C',
                                '5': 'I',
                                '13': '-',
                                '6': 'A', #DNA
                                '11': 'U',#DNA
                                '10': 'T',#DNA
                                '8': 'G',#DNA
                                '7': 'C',#DNA
                                '9': 'I',#DNA
                                '12': '-'} #PAD
        seq =''
        for r in residue_token:
            seq += token_to_rna_letter[str(r)]
        
        #RNA FM:
        
        # Load RNA-FM model
        model, alphabet = fm.pretrained.rna_fm_t12()
        batch_converter = alphabet.get_batch_converter()
        model.eval()  # disables dropout for deterministic results
        
        def encode(rnaseq):
            data = [
            ("", rnaseq),
            ]
            batch_labels, batch_strs, batch_tokens = batch_converter(data)
            with torch.no_grad():
                results = model(batch_tokens, repr_layers=[12],need_head_weights=True)
            token_embeddings = results["representations"][12][0]
            if token_embeddings.shape[0] - len(rnaseq) !=2:
                raise KeyError
             # Extract only the actual sequence embeddings (exclude the first and last token)
            sequence_embeddings = token_embeddings[1:-1]
            print(f'Encoding FM. RNA length is {len(rnaseq)}, and FM embeddings are size: {sequence_embeddings.shape} ') 
            attentions = results["attentions"][0] #shape [12, 20, N, N]
            return sequence_embeddings, attentions
        
        fmtoks, attention = encode(seq)
        #END RNA FM Model 
            
        fc = RNA.fold_compound(seq)
        mfe_structure, mfe = fc.mfe() #Example of mfe structure "....(...((.())))"
        contact_pairs = secondary_dot_bracket_to_contact_map(mfe_structure)
        if contact_pairs is None:
            print("contact pairs is None, seq is ", seq)
        if contact_pairs.shape[0] != len(residue_token):
            print("contact_pairs.shape[0] != len(residue_token)")
        # print("Done")
        
        
        return cls(
            idcode=id,
            sequence=sequence,
            resolution=header["resolution"],
            nuc_token=residue_token,
            nuc_index=residue_index,
            nuc_mask=residue_mask,
            chain_token=chain_token,
            **atom_extract,
            atom_mask=atom_mask,
            # id=id_, 
            contact_map = contact_pairs, 
            fmtoks = fmtoks ,
            attention = attention
            
        )


    def to_pdb_str(self):
        # https://colab.research.google.com/github/pb3lab/ibm3202/blob/master/tutorials/lab02_molviz.ipynb#scrollTo=FPS04wJf5k3f
        assert len(self.nuc_token.shape) == 1 ##?????
        atom_mask = self.atom_mask.astype(np.bool_)
        all_atom_coords = self.atom_coord[atom_mask]
        all_atom_tokens = self.atom_token[atom_mask]
        all_atom_res_tokens = repeat(self.nuc_token, "r -> r a", a=24)[atom_mask]
        all_atom_res_indices = repeat(np.arange(len(self.nuc_token)), "r -> r a", a=24)[atom_mask]

        # just in case, move to cpu
        atom_mask = np.array(atom_mask)
        all_atom_coords = np.array(all_atom_coords)
        all_atom_tokens = np.array(all_atom_tokens)
        all_atom_res_tokens = np.array(all_atom_res_tokens) #all_nucs_atom_tokens
        all_atom_res_indices = np.array(all_atom_res_indices)

        lines = []
        for idx, (coord, token, res_token, res_index) in enumerate(
            zip(
                all_atom_coords,
                all_atom_tokens,
                all_atom_res_tokens,
                all_atom_res_indices,
            )
        ):
            name = all_atoms[int(token)]
            res_name = all_nucs[int(res_token)]
            x, y, z = coord
            line = list(" " * 80)
            line[0:6] = "ATOM".ljust(6)
            line[6:11] = str(idx + 1).ljust(5)
            line[12:16] = name.ljust(4)
            line[17:20] = res_name.ljust(3)
            line[21:22] = "A" ##if that is chain identifier it should go from a to z?
            line[23:27] = str(res_index + 1).ljust(4)
            line[30:38] = f"{x:.3f}".rjust(8)
            line[38:46] = f"{y:.3f}".rjust(8)
            line[46:54] = f"{z:.3f}".rjust(8)
            line[54:60] = "1.00".rjust(6)
            line[60:66] = "1.00".rjust(6)
            line[76:78] = name[0].rjust(2)
            lines.append("".join(line))
        lines = "\n".join(lines)
        return lines


    def plot(
        self, 
        view = None, 
        viewer=None, 
        sphere=False, 
        ribbon=True,
        sidechain=True,
        color='spectrum',
        colors = None
    ):
        if view == None:
            view = py3Dmol.view(width=800, height=800)
            
        if viewer is None:
            viewer = (0, 0)
        
        view.addModel(self.to_pdb_str(), 'pdb', viewer=viewer)
        view.setStyle({'model': -1}, {}, viewer=viewer)

        if sphere:
            view.addStyle({'model': -1}, {'sphere': {'radius': 0.3}}, viewer=viewer)

        if ribbon:
            view.addStyle({'model': -1}, {'cartoon': {'color': color}}, viewer=viewer) #may need to change to stick if doesnt work

        if sidechain:
            if color != 'spectrum':
                view.addStyle({'model': -1}, {'stick': {'radius': 0.2, 'color': color}}, viewer=viewer)
            else:
                view.addStyle({'model': -1}, {'stick': {'radius': 0.2}}, viewer=viewer)

        # if colors is not None:
            # colors = {i+1: c for i, c in enumerate(colors)}
            # view.addStyle({'model': -1}, {'stick':{'colorscheme':{'prop':'resi','map':colors}}})

        return view
    
    def align_to(
        self,
        other,
        window=None
        ):
        """
        Aligns the current protein datum to another protein datum based on CA atoms.
        """
        def to_atom_array(prot, mask):
            c5s = prot.atom_coord[..., 8, :] #center is C3'
            print("Atom token:" , prot.atom_token[..., 8])
            print("C5:" , c5s)
            print(Atom(
                    atom_name="C3'",
                    element="C",
                    coord=c5s[0],
                    res_id=prot.nuc_index[0],
                    chain_id=prot.chain_token[0],
                ))
            atoms = [
                Atom(
                    atom_name="C3'",
                    element="C",
                    coord=c,
                    res_id=prot.nuc_index[i],
                    chain_id=str(prot.chain_token[i]),
                )
                for i, c in enumerate(c5s) if mask[i]
            ]
            # print("ATOMS: " ,atoms)
            return AtomArrayConstructor(atoms)


        common_mask = self.atom_mask[..., 8] & other.atom_mask[..., 8]
        # print("commom mask: " ,common_mask)
        if window is not None:
            common_mask = common_mask & (np.arange(len(common_mask)) < window[1]) & (np.arange(len(common_mask)) >= window[0])

        # self_array, other_array = to_atom_array(self, common_mask), to_atom_array(other, common_mask)
        self_array = self.atom_coord.reshape(-1, 3)
        other_array = other.atom_coord.reshape(-1, 3)
        _, transform = superimpose(other_array, self_array) 
        # print("T",type(transform))
        new_atom_coord = self.atom_coord + transform.center_translation
        new_atom_coord = np.einsum("rca,ab->rcb", new_atom_coord, transform.rotation.squeeze(0))
        new_atom_coord += transform.target_translation
        new_atom_coord = new_atom_coord * self.atom_mask[..., None]
        # if new_atom_coord == _:
        #     print("new_atom_coord == _")
        return self.set(atom_coord=new_atom_coord)
    
    def to_pytree(self):
        return vars(self)
    
    def from_pytree(self, tree):
        return NucleicDatum(**tree)




def _scatter_coord(name, coord, color='black', visible=True):
    sc_coords = []
    x, y, z = coord.T
    data = [
        go.Scatter3d(
            name=name + " coord",
            x=x,
            y=y,
            z=z,
            marker=dict(
                size=7,
                colorscale="Viridis",
            ),
            
            hovertemplate="<b>%{text}</b><extra></extra>",
            text=np.arange(0, len(coord)),
            
            line=dict(color=color, width=4),
            visible="legendonly" if not visible else True,
        )
    ]
    fig = go.Figure(data=data)
    fig.update_layout(
        width=650,
        height=750,
    )
    fig.update_scenes(
        xaxis_visible=False, 
        yaxis_visible=False, 
        zaxis_visible=False
    )
    
    return fig

# np.array(list(map(lambda atom: atom_index(atom), atom_array.atom_name)))
rna_res_names = ['A', 'U', 'RT', 'G', 'C', 'I']
dna_res_names = ['DA', 'DU', 'DT', 'DG', 'DC', 'DI']
dna_res_tokens = list(map(lambda res: get_nucleotide_index(res), dna_res_names))
rna_res_tokens = list(map(lambda res: get_nucleotide_index(res), rna_res_names))


if __name__ == '__main__':
    dna_datum = NucleicDatum.fetch_pdb_id('1ZEW')  #2n96
    # print(dna_datum)   
    # breakpoint()
    ##DNADATUM: str,
        # resolution: float,
        # sequence: NucleotideSequence,
        # nuc_token: np.ndarray, #tokenize nucs (0 to ~14 or so, ie options of nucs)
        # nuc_index: np.ndarray, #index each nuc from 0 to len of nucleotides in the datum
        # nuc_mask: np.ndarray, #
        # chain_token: np.ndarray, #gives each chain a different token 0-number of chains in datum
        # atom_token: np.ndarray, #shape of (len nucs, max_DNA)
        # atom_coord: np.ndarray, #shape of (len nucs, max_DNA, 3)
        # atom_mask
##PLOTTING:
    coords = dna_datum.atom_coord[dna_datum.atom_mask]
    # zerocheck = (coords==0).any(axis=-1) &dna_datum.atom_mask
    # if zerocheck.any():
    #     print("there are 0 coords")
    # else:
    #     print("NO")
    
    
    
    import plotly.graph_objects as go
    atom_names = np.array(all_atoms)[dna_datum.atom_token.astype(int)].reshape(-1) #all_atoms[dna_datum.atom_token]
    # atomcoords = 
    # print(dna_datum.nuc_token.shape)
    x, y, z = coords.reshape(-1, 3).T
    # print(dna_datum.chain_token)
    color_mapping = {
        0: 'rgb(31, 119, 180)',    # blue
        1: 'rgb(255, 127, 14)',    # orange
        2: 'rgb(44, 160, 44)',     # green
        3: 'rgb(214, 39, 40)',     # red
        4: 'rgb(148, 103, 189)',   # purple
        5: 'rgb(247, 182, 210)' ,  # light pink    
        6: 'rgb(227, 119, 194)',   # pink
        7: 'rgb(0, 0, 0)',         # gray
        8: 'rgb(188, 189, 34)',    # yellow
        9: 'rgb(23, 190, 207)',    # cyan
        10: 'rgb(174, 199, 232)',  # light blue
        11: 'rgb(255, 152, 150)',  # light red
        12: 'rgb(197, 176, 213)',  # light purple
        13: 'rgb(196, 156, 148)',  # light brown
    }
    cord = coords.reshape(-1).reshape(322,-1)
    colors = [color_mapping[token] for token in dna_datum.nuc_token for _ in range(24)]
    fig = go.Figure(data=[go.Scatter3d(mode='markers',
            x=x,
            y=y,
            z=z,
            # text=atom_names,
            text = cord,
            hovertemplate='<b>%{text}</b>',
            marker=dict(size=3),
            # color = dna_datum.nuc_token,
            line=dict(
                color=colors,
                width=3,)
                )])
    fig.update_layout(
        scene=dict(
            xaxis_title='X',
            yaxis_title='Y',
            zaxis_title='Z'
        ),
        width=800,
        height=800,
        title='3D Scatter Plot of Atom Coordinates'
    )
    
    ####TO PLOT:
    fig.show()

    def get_repetition_lengths(lst):
        lengths = []
        count = 1
        for i in range(1, len(lst)):
            if lst[i] == lst[i-1]:
                count += 1
            else:
                lengths.append(count)
                count = 1
        lengths.append(count)
        return lengths

    rna_res_names = ['A', 'U', 'RT', 'G', 'C', 'I']
    dna_res_names = ['DA', 'DU', 'DT', 'DG', 'DC', 'DI']
    dna_res_tokens = list(map(lambda res: get_nucleotide_index(res), dna_res_names))
    rna_res_tokens = list(map(lambda res: get_nucleotide_index(res), rna_res_names))

    rna_res_tokens_dict = {res: get_nucleotide_index(res) for res in rna_res_names}
    dna_res_tokens_dict = {res: get_nucleotide_index(res) for res in dna_res_names}
    # print(rna_res_tokens_dict)
    # print(dna_res_tokens_dict)
    
    # num_chains = dna_datum.chain_token[-1]
    # chains_len = get_repetition_lengths(dna_datum.chain_token)
    # follow=[]
    # for nuci in dna_datum.nuc_token:
    #     if nuci in rna_res_tokens:
    #         follow.append('R')
    #     elif nuci in dna_res_tokens:
    #         follow.append('D')
    #     else:
    #         follow.append('confused')
    # print(dna_datum.nuc_token[140])
    # print(len(dna_datum))
    # print(len(dna_datum.nuc_token))
    # #number of RNA chains, 
    # for chain in range(num_chains+1):
    #     chain_len = chains_len[chain]
        
    #number of DNA chains, (check for chain and RNA/DNA),

    # how long the chain is
    #total number of nucleotides, 
    
    breakpoint()<|MERGE_RESOLUTION|>--- conflicted
+++ resolved
@@ -68,7 +68,7 @@
 
     Args:
         pdb_path (_type_): _description_
-        RNA (bool, optional): if True, filters out DNA nucleotides, 
+        RNA (bool, optional): if True, filters out DNA nucleotides,
         if False, datum will have both DNA and RNA
         Defaults to False.
 
@@ -77,14 +77,14 @@
     """
     if model == None:
         model = 1
-        
+
     if cif:
         cif_file = pdbx.CIFFile.read(pdb_path)
         #try block since model may be inaccurate and supposed to be a chain
         try:
             atom_array = pdbx.get_structure(
                 cif_file, model=int(model),extra_fields=["atom_id", "b_factor", "occupancy"]) # "charge"])
-        
+
         except ValueError as e:
         # Check if the error is specifically about the model not existing
             if "the given model" in str(e):
@@ -94,7 +94,7 @@
                 chain = model
             else:
                 raise e
-   
+
     else:
         pdb_file = PDBFile.read(pdb_path)
         try:
@@ -108,25 +108,25 @@
                 model=int(model), extra_fields=["atom_id", "b_factor", "occupancy", "charge"])
                 chain = model
             else:
-                raise e 
-                
+                raise e
+
     #get only the specific chain:
     if chain is not None:
         # if isinstance(chain, str):
         #     chain = [chain]
         #chain can be a list of a few chains to connect and give together:
-        atom_array = atom_array[np.isin(atom_array.chain_id, chain)] 
+        atom_array = atom_array[np.isin(atom_array.chain_id, chain)]
         # print(atom_array)
         if len(atom_array) ==0 :
             print(f"Chain {chain} is not present in the atom array of id {id}.")
         else:
             print(f'Extracted chain {chain} from the atom array')
-        
+
     nuc_filter = filter_nucleotides(atom_array)
     if RNA==True:
         DNA = ["DA", "DC", "DG", "DI", "DT", "DU"]
         dna_filter = np.isin(atom_array.res_name, DNA) #filters for DNA only
-        
+
         no_dna_filter = np.logical_not(dna_filter)
         # print(len(dna_filter),len(nuc_filter))
         RNA_filter = np.logical_and(no_dna_filter, nuc_filter) #no DNA and only nucleotides filter
@@ -135,17 +135,13 @@
     atom_array = atom_array[nuc_filter]
     return atom_array
 
-<<<<<<< HEAD
-=======
-##END OF UTILS
->>>>>>> b2e404bb
 from flax import struct
 
 @struct.dataclass
 class NucleicDatum:
-    
+
     """
-    Incorporates Biotite nucleic sequence data 
+    Incorporates Biotite nucleic sequence data
     # and reshapes atom arrays to residue-based representation
     """
 
@@ -159,43 +155,12 @@
     atom_token: np.ndarray
     atom_coord: np.ndarray
     atom_mask: np.ndarray
-<<<<<<< HEAD
 
     attention: np.ndarray = None
     msa: np.ndarray = None
     pad_mask: np.ndarray = None
     contact_map: np.ndarray = None
     fmtoks: np.ndarray = None
-=======
-    contact_map: np.ndarray = None #binary map of base pairs [N N] where 1 indicates 2 nucs are paired
-    fmtoks: np.ndarray = None #len + 2 640 embeddings of the sequence
-    attention: np.ndarray = None # [1220NN]
-    msa: np.ndarray = None # 
-    pad_mask: np.ndarray = None
-
-    #     **kwargs, 
-    # ):
-    #     self.idcode = idcode #None
-    #     self.resolution = None
-    #     self.sequence = None #str(sequence)
-        
-    #     self.nuc_token = nuc_token
-    #     self.nuc_index = nuc_index #do we need that
-    #     self.nuc_mask = nuc_mask
-    #     self.chain_token = chain_token
-    #     self.atom_token = atom_token
-    #     self.atom_coord = atom_coord
-    #     self.atom_mask = atom_mask
-    #     self.contact_map = contact_map
-        
-    #     self.fmtoks = fmtoks
-    #     self.attention = attention # attention
-    #     self.msa = np.array(msa)
-        
-    #     for key, value in kwargs.items():
-    #         setattr(self, key, value)
-    
->>>>>>> b2e404bb
 
     def __len__(self):
         return len(self.nuc_index)
@@ -215,8 +180,8 @@
                 obj = np.array(obj)
             dict_[attr] = obj
         return dict_
-    
-    
+
+
     @classmethod
     def _extract_reshaped_atom_attr(
         cls,
@@ -228,7 +193,7 @@
         residue_count = get_residue_count(atom_array)
         extraction = dict()
         mask = np.zeros((residue_count, MAX_DNA_ATOMS)).astype(bool)
-        #creates array of zeroes in the desired shape to 
+        #creates array of zeroes in the desired shape to
         #fill with tokens and coords
         for attr in attrs:
             attr_shape = getattr(atom_array, attr).shape
@@ -239,7 +204,7 @@
             extraction[attr] = attr_reshape
 
         #NOTE: explored the different chains specifically for 5F9R complex:
-        #the following 3 funcs are for this exploration: 
+        #the following 3 funcs are for this exploration:
         def get_repetition_lengths(lst):
             lengths = []
             count = 1
@@ -257,19 +222,19 @@
                 if lst[i] < lst[i-1]:
                     return False
             return True
-        
+
         def check_res(lst):
             res =set()
             for i in lst:
                 if i not in res:
                     res.add(i)
             return res
-        
+
         #NOTE: explored the different chains specifically for 5F9R complex:
         # chainA = atom_array[:2462]
         # chainC = atom_array[2462:2462+601]
         # chainD = atom_array[2462+601:]
-        
+
         # print(check_strictly_increasing(atom_array.res_id[2462+601:]))
         # repetition_lengths = get_repetition_lengths(atom_array.chain_id) #[2462, 601, 396]
         # print(repetition_lengths)
@@ -297,7 +262,7 @@
 
             atom_token = atom_alphabet.index(atom_name)
             _atom_slice(atom_name, atom_array, atom_token) ####NOTE
-        
+
         return extraction, mask
 
 
@@ -319,15 +284,15 @@
     @classmethod
     def from_filepath(cls, filepath, cif, from_filepath=None,model: int = None, chain: str = None, id = None):
         atom_array =  pdb_to_atom_array(filepath, cif, model = model, chain = chain, RNA=True) #NOTE: CHANGE RNA TO TRUE IF WANT ONLY RNA. filters pdb to only nucleotides
-        header = parse_pdb_header(filepath) 
-        # print(f'header is {header}')   
+        header = parse_pdb_header(filepath)
+        # print(f'header is {header}')
         return cls.from_atom_array(atom_array, header=header, id=id)
 
     @classmethod
     def fetch_pdb_id(cls ,id , save_path=None, model: int = None, chain: str = None): ##
         cif = False
         try:
-            filepath = rcsb.fetch(id, "pdb", save_path) 
+            filepath = rcsb.fetch(id, "pdb", save_path)
             exception_raised = False
         except:
             print(f"PDB format not available for {id}, trying CIF format")
@@ -363,7 +328,7 @@
 
         if chain != None:
             atom_array = atom_array[atom_array.chain_name == chain]
-        
+
         _, res_names = get_residues(atom_array)
         res_names = [
             ("UNK" if (name not in all_nucs) else name) for name in res_names
@@ -389,7 +354,7 @@
         )
         # print("line 234 in datum, that is atom_array.res_name:", len(atom_array.res_name))
         # print("line 234 in datum, that is atom_array.res_name:", len(residue_token))
-        
+
         residue_mask = np.ones_like(residue_token).astype(bool) #creates array of same shape as res token, with all True
 
         atom_array.add_annotation("residue_token", int)
@@ -410,7 +375,7 @@
         )
         chain_res_cumsum = np.cumsum([0] + list(chain_res_sizes[:-1])) #getting rid of last element, starting from 0.
         atom_array.res_uid = atom_array.res_id + chain_res_cumsum[chain_token]
-        
+
         # reshape atom attributes to residue-based representation
         # with the correct ordering
         # [N * 14, ...] -> [N, 14, ...]
@@ -453,9 +418,9 @@
                     j = stack.pop()
                     contact_map[i, j] = 1
                     contact_map[j, i] = 1
-            
+
             return contact_map
-        
+
         # Create a fold compound for the sequence
         # seq = str(sequence)
         # if len(seq) != len(residue_token):
@@ -485,14 +450,14 @@
         seq =''
         for r in residue_token:
             seq += token_to_rna_letter[str(r)]
-        
+
         #RNA FM:
-        
+
         # Load RNA-FM model
         model, alphabet = fm.pretrained.rna_fm_t12()
         batch_converter = alphabet.get_batch_converter()
         model.eval()  # disables dropout for deterministic results
-        
+
         def encode(rnaseq):
             data = [
             ("", rnaseq),
@@ -505,13 +470,13 @@
                 raise KeyError
              # Extract only the actual sequence embeddings (exclude the first and last token)
             sequence_embeddings = token_embeddings[1:-1]
-            print(f'Encoding FM. RNA length is {len(rnaseq)}, and FM embeddings are size: {sequence_embeddings.shape} ') 
+            print(f'Encoding FM. RNA length is {len(rnaseq)}, and FM embeddings are size: {sequence_embeddings.shape} ')
             attentions = results["attentions"][0] #shape [12, 20, N, N]
             return sequence_embeddings, attentions
-        
+
         fmtoks, attention = encode(seq)
-        #END RNA FM Model 
-            
+        #END RNA FM Model
+
         fc = RNA.fold_compound(seq)
         mfe_structure, mfe = fc.mfe() #Example of mfe structure "....(...((.())))"
         contact_pairs = secondary_dot_bracket_to_contact_map(mfe_structure)
@@ -520,8 +485,8 @@
         if contact_pairs.shape[0] != len(residue_token):
             print("contact_pairs.shape[0] != len(residue_token)")
         # print("Done")
-        
-        
+
+
         return cls(
             idcode=id,
             sequence=sequence,
@@ -532,11 +497,11 @@
             chain_token=chain_token,
             **atom_extract,
             atom_mask=atom_mask,
-            # id=id_, 
-            contact_map = contact_pairs, 
+            # id=id_,
+            contact_map = contact_pairs,
             fmtoks = fmtoks ,
             attention = attention
-            
+
         )
 
 
@@ -587,10 +552,10 @@
 
 
     def plot(
-        self, 
-        view = None, 
-        viewer=None, 
-        sphere=False, 
+        self,
+        view = None,
+        viewer=None,
+        sphere=False,
         ribbon=True,
         sidechain=True,
         color='spectrum',
@@ -598,10 +563,10 @@
     ):
         if view == None:
             view = py3Dmol.view(width=800, height=800)
-            
+
         if viewer is None:
             viewer = (0, 0)
-        
+
         view.addModel(self.to_pdb_str(), 'pdb', viewer=viewer)
         view.setStyle({'model': -1}, {}, viewer=viewer)
 
@@ -622,7 +587,7 @@
             # view.addStyle({'model': -1}, {'stick':{'colorscheme':{'prop':'resi','map':colors}}})
 
         return view
-    
+
     def align_to(
         self,
         other,
@@ -664,7 +629,7 @@
         # self_array, other_array = to_atom_array(self, common_mask), to_atom_array(other, common_mask)
         self_array = self.atom_coord.reshape(-1, 3)
         other_array = other.atom_coord.reshape(-1, 3)
-        _, transform = superimpose(other_array, self_array) 
+        _, transform = superimpose(other_array, self_array)
         # print("T",type(transform))
         new_atom_coord = self.atom_coord + transform.center_translation
         new_atom_coord = np.einsum("rca,ab->rcb", new_atom_coord, transform.rotation.squeeze(0))
@@ -673,10 +638,10 @@
         # if new_atom_coord == _:
         #     print("new_atom_coord == _")
         return self.set(atom_coord=new_atom_coord)
-    
+
     def to_pytree(self):
         return vars(self)
-    
+
     def from_pytree(self, tree):
         return NucleicDatum(**tree)
 
@@ -696,10 +661,10 @@
                 size=7,
                 colorscale="Viridis",
             ),
-            
+
             hovertemplate="<b>%{text}</b><extra></extra>",
             text=np.arange(0, len(coord)),
-            
+
             line=dict(color=color, width=4),
             visible="legendonly" if not visible else True,
         )
@@ -710,11 +675,11 @@
         height=750,
     )
     fig.update_scenes(
-        xaxis_visible=False, 
-        yaxis_visible=False, 
+        xaxis_visible=False,
+        yaxis_visible=False,
         zaxis_visible=False
     )
-    
+
     return fig
 
 # np.array(list(map(lambda atom: atom_index(atom), atom_array.atom_name)))
@@ -726,7 +691,7 @@
 
 if __name__ == '__main__':
     dna_datum = NucleicDatum.fetch_pdb_id('1ZEW')  #2n96
-    # print(dna_datum)   
+    # print(dna_datum)
     # breakpoint()
     ##DNADATUM: str,
         # resolution: float,
@@ -745,12 +710,12 @@
     #     print("there are 0 coords")
     # else:
     #     print("NO")
-    
-    
-    
+
+
+
     import plotly.graph_objects as go
     atom_names = np.array(all_atoms)[dna_datum.atom_token.astype(int)].reshape(-1) #all_atoms[dna_datum.atom_token]
-    # atomcoords = 
+    # atomcoords =
     # print(dna_datum.nuc_token.shape)
     x, y, z = coords.reshape(-1, 3).T
     # print(dna_datum.chain_token)
@@ -760,7 +725,7 @@
         2: 'rgb(44, 160, 44)',     # green
         3: 'rgb(214, 39, 40)',     # red
         4: 'rgb(148, 103, 189)',   # purple
-        5: 'rgb(247, 182, 210)' ,  # light pink    
+        5: 'rgb(247, 182, 210)' ,  # light pink
         6: 'rgb(227, 119, 194)',   # pink
         7: 'rgb(0, 0, 0)',         # gray
         8: 'rgb(188, 189, 34)',    # yellow
@@ -795,7 +760,7 @@
         height=800,
         title='3D Scatter Plot of Atom Coordinates'
     )
-    
+
     ####TO PLOT:
     fig.show()
 
@@ -820,7 +785,7 @@
     dna_res_tokens_dict = {res: get_nucleotide_index(res) for res in dna_res_names}
     # print(rna_res_tokens_dict)
     # print(dna_res_tokens_dict)
-    
+
     # num_chains = dna_datum.chain_token[-1]
     # chains_len = get_repetition_lengths(dna_datum.chain_token)
     # follow=[]
@@ -834,13 +799,13 @@
     # print(dna_datum.nuc_token[140])
     # print(len(dna_datum))
     # print(len(dna_datum.nuc_token))
-    # #number of RNA chains, 
+    # #number of RNA chains,
     # for chain in range(num_chains+1):
     #     chain_len = chains_len[chain]
-        
+
     #number of DNA chains, (check for chain and RNA/DNA),
 
     # how long the chain is
-    #total number of nucleotides, 
-    
+    #total number of nucleotides,
+
     breakpoint()