--- conflicted
+++ resolved
@@ -108,12 +108,8 @@
             new_list = map(partial(pad_array, total_size=max_size), obj_list)
             return np.stack(list(new_list), axis=0)
 
-<<<<<<< HEAD
         keys = [x for x in vars(proxy).keys() if x[:3] != "dna"]
         assert "bonds_list" not in keys, "PadBatch does not support bonds"
-=======
-        keys = vars(proxy).keys()
->>>>>>> ba5fcae7
         value_lists = [vars(datum).values() for datum in data_list]
         value_lists = zip(*value_lists)
         values = list(map(_maybe_pad_and_stack, zip(keys, value_lists)))
