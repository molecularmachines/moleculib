import biotite
from .datum import ProteinDatum
from .alphabet import (
    all_atoms,
    all_residues,
    all_atoms_elements,
    all_atoms_radii,
    backbone_atoms,
    bonds_arr,
    bond_lens_arr,
    bonds_mask,
    angles_arr,
    angles_mask,
    dihedrals_arr,
    dihedrals_mask,
    flippable_arr,
    flippable_mask,
)
import numpy as np
from einops import rearrange
from .utils import pad_array

import jax.numpy as jnp


class ProteinTransform:
    """
    Abstract class for transformation of ProteinDatum datapoints
    """

    def transform(self, datum: ProteinDatum) -> ProteinDatum:
        """
        Takes as input an individual data point, processes
        the values in it and returns a new ProteinDatum
        """
        raise NotImplementedError("method transform must be implemented")


class ProteinCrop(ProteinTransform):
    def __init__(self, crop_size):
        self.crop_size = crop_size

    def transform(self, datum, cut=None):
        seq_len = datum.residue_token.shape[0]
        if seq_len <= self.crop_size:
            return datum
        if cut is None:
            cut = np.random.randint(low=0, high=(seq_len - self.crop_size))

        new_datum_ = dict()
        for attr, obj in vars(datum).items():
            if type(obj) in [np.ndarray, list, tuple, str] and len(obj) == seq_len:
                new_datum_[attr] = obj[cut : cut + self.crop_size]
            else:
                new_datum_[attr] = obj

        new_datum = ProteinDatum(**new_datum_)
        return new_datum


class ProteinRescale(ProteinTransform):
    def __init__(self, factor):
        self.factor = factor

    def transform(self, datum):
        coord = datum.atom_coord
        mask = datum.atom_mask
        all_coords = rearrange(coord, "r a c -> (r a) c")
        all_masks = rearrange(mask, "r a -> (r a)")

        center = (all_coords * all_masks[..., None]).sum(0) / all_masks[..., None].sum(
            axis=0
        )
        datum.atom_coord = coord - center[..., None, :] * mask[..., None]

        datum.atom_coord = datum.atom_coord / self.factor
        return datum


class BackboneOnly(ProteinTransform):
<<<<<<< HEAD
    def __init__(self, filter: bool = True, keep_seq=False):
=======
    def __init__(self, filter: bool = True, keep_seq: bool = False):
>>>>>>> dfd4ec37
        self.filter = filter
        self.keep_seq = keep_seq
    def transform(self, datum):
        if self.filter:
            datum.atom_coord[..., 4:, :] = 0.0
            datum.atom_mask[..., 4:] = False
            if not self.keep_seq:
                datum.residue_token[datum.residue_token > 2] = 10  # GLY
        return datum


class ProteinPad(ProteinTransform):
    def __init__(self, pad_size: int, random_position: bool = False):
        self.pad_size = pad_size
        self.random_position = random_position

    def transform(self, datum: ProteinDatum) -> ProteinDatum:
        seq_len = datum.residue_token.shape[0]
        if seq_len >= self.pad_size:
            datum.pad_mask = np.ones_like(datum.residue_token)
            return datum

        size_diff = self.pad_size - seq_len
        shift = np.random.randint(0, size_diff)

        new_datum_ = dict()
        for attr, obj in vars(datum).items():
            if type(obj) == np.ndarray and attr != "label" and len(obj) == seq_len:
                obj = pad_array(obj, self.pad_size)
                if self.random_position:
                    obj = np.roll(obj, shift, axis=0)
                    if attr in ["bonds_list", "angles_list", "dihedrals_list"]:
                        obj += shift * 14
                new_datum_[attr] = obj
            else:
                new_datum_[attr] = obj

        pad_mask = pad_array(np.ones_like(datum.residue_token), self.pad_size)
        if self.random_position:
            pad_mask = np.roll(pad_mask, shift, axis=0)
        new_datum_["pad_mask"] = pad_mask

        new_datum = ProteinDatum(**new_datum_)
        return new_datum


class ListBonds(ProteinTransform):
    def transform(self, datum):
        # solve for intra-residue bonds
        num_atoms = datum.atom_coord.shape[-2]
        count = num_atoms * np.expand_dims(
            np.arange(0, len(datum.residue_token)), axis=(-1, -2)
        )

        bonds_per_residue = bonds_arr[datum.residue_token]

        bond_list = (bonds_per_residue + count).astype(np.int32)
        bond_mask = bonds_mask[datum.residue_token].squeeze(-1)
        bond_list[~bond_mask] = 0

        # add peptide bonds
        n_page = backbone_atoms.index("N")
        ns = num_atoms * np.arange(1, len(datum.atom_coord)) + n_page
        c_page = backbone_atoms.index("C")
        cs = num_atoms * np.arange(0, len(datum.atom_coord) - 1) + c_page

        peptide_bonds = np.stack((ns, cs)).T
        # NOTE(Allan): need a better interface for specifying peptide bonds

        peptide_mask = np.ones(peptide_bonds.shape[:-1], dtype=np.bool_)

        peptide_bonds = np.pad(peptide_bonds, ((0, 1), (0, 0)), constant_values=0)
        peptide_mask = np.pad(peptide_mask, ((0, 1)), constant_values=False)

        bond_list = np.concatenate((bond_list, peptide_bonds[:, None, :]), axis=1)
        bond_mask = np.concatenate((bond_mask, peptide_mask[:, None]), axis=1)

        left, right = rearrange(bond_list, "s b i -> i (s b)")
        atom_mask = rearrange(datum.atom_mask, "r a -> (r a)")
        bond_mask &= rearrange(
            atom_mask[left] & atom_mask[right], "(s b) -> s b", b=bond_list.shape[1]
        )

        datum.bonds_list = bond_list
        datum.bonds_mask = bond_mask

        return datum


class ListAngles(ProteinTransform):
    def transform(self, datum):
        # solve for intra-residue angles
        num_atoms = datum.atom_coord.shape[-2]
        count = num_atoms * np.expand_dims(
            np.arange(0, len(datum.residue_token)), axis=(-1, -2)
        )
        angles_per_residue = angles_arr[datum.residue_token]

        angle_mask = angles_mask[datum.residue_token].squeeze(-1)
        angle_list = (angles_per_residue + count).astype(np.int32)
        angle_list[~angle_mask] = 0

        # solve for inter-residue angles
        # ["prev CA", "prev C", "next N"]
        # ["prev C", "next N", "next CA"]
        # add peptide bonds
        def prev_(atom):
            page = num_atoms * np.arange(0, len(datum.atom_coord) - 1)
            return page + backbone_atoms.index(atom)

        def next_(atom):
            page = num_atoms * np.arange(1, len(datum.atom_coord))
            return page + backbone_atoms.index(atom)

        first_angle = np.stack((prev_("CA"), prev_("C"), next_("N"))).T
        second_angle = np.stack((prev_("C"), next_("N"), next_("CA"))).T

        peptide_angles = np.stack((first_angle, second_angle), axis=1)
        peptide_mask = np.ones(peptide_angles.shape[:-1], dtype=np.bool_)

        peptide_angles = np.pad(
            peptide_angles, ((0, 1), (0, 0), (0, 0)), constant_values=0
        )
        peptide_mask = np.pad(peptide_mask, ((0, 1), (0, 0)), constant_values=False)

        angle_list = np.concatenate((angle_list, peptide_angles), axis=1)
        angle_mask = np.concatenate((angle_mask, peptide_mask), axis=1)

        # kill bonds for which atom_mask flags lack record
        i, j, k = rearrange(angle_list, "s a i -> i (s a)")
        atom_mask = rearrange(datum.atom_mask, "r a -> (r a)")
        angle_mask &= rearrange(
            atom_mask[i] & atom_mask[j] & atom_mask[k],
            "(s b) -> s b",
            b=angle_list.shape[1],
        )

        datum.angles_list = angle_list
        datum.angles_mask = angle_mask

        return datum


class ListDihedrals(ProteinTransform):
    def transform(self, datum):
        # solve for intra-residue angles
        num_atoms = datum.atom_coord.shape[-2]
        count = num_atoms * np.expand_dims(
            np.arange(0, len(datum.residue_token)), axis=(-1, -2)
        )

        dihedrals_per_residue = dihedrals_arr[datum.residue_token]

        dihedral_mask = dihedrals_mask[datum.residue_token].squeeze(-1)
        dihedral_list = (dihedrals_per_residue + count).astype(np.int32)
        dihedral_list[~dihedral_mask] = 0

        def prev_(atom):
            page = num_atoms * np.arange(0, len(datum.atom_coord) - 1)
            return page + all_atoms.index(atom)

        def next_(atom):
            page = num_atoms * np.arange(1, len(datum.atom_coord))
            return page + all_atoms.index(atom)

        psi = np.stack((prev_("N"), prev_("CA"), prev_("C"), next_("N"))).T
        omega = np.stack((prev_("CA"), prev_("C"), next_("N"), next_("CA"))).T
        phi = np.stack((prev_("C"), next_("N"), next_("CA"), next_("C"))).T

        peptide_dihedrals = np.stack((psi, phi, omega), axis=1)
        peptide_mask = np.ones(peptide_dihedrals.shape[:-1], dtype=np.bool_)

        peptide_dihedrals = np.pad(
            peptide_dihedrals, ((0, 1), (0, 0), (0, 0)), constant_values=0
        )
        peptide_mask = np.pad(peptide_mask, ((0, 1), (0, 0)), constant_values=False)

        dihedral_list = np.concatenate((dihedral_list, peptide_dihedrals), axis=1)
        dihedral_mask = np.concatenate((dihedral_mask, peptide_mask), axis=1)

        # kill dihedrals for which atom_mask flags lack record
        p, q, u, v = rearrange(dihedral_list, "s d i -> i (s d)")
        atom_mask = rearrange(datum.atom_mask, "r a -> (r a)")
        dihedral_mask &= rearrange(
            atom_mask[p] & atom_mask[q] & atom_mask[u] & atom_mask[v],
            "(s d) -> s d",
            d=dihedral_list.shape[1],
        )

        datum.dihedrals_list = dihedral_list
        datum.dihedrals_mask = dihedral_mask

        return datum


class ListMirrorFlips(ProteinTransform):
    def transform(self, datum):
        flips_per_residue = flippable_arr[datum.residue_token]

        flips_mask_per_residue = flippable_mask[datum.residue_token].squeeze(-1)
        flips_list = (flips_per_residue).astype(np.int32)

        datum.flips_list = flips_list
        datum.flips_mask = flips_mask_per_residue

        return datum


class DescribeChemistry(ProteinTransform):
    """
    Augments ProteinDatum with bonds_list and angles_list a list of atomic indexes connected by bonds and angles
    that should have invariant behavior according to chemistry
    Note that indexing is performed at atom level, that is, as residue_dim atom_dim -> (residue_dim atom_dim)
    """

    def __init__(self):
        self.bond_transform = ListBonds()
        self.angle_transform = ListAngles()
        self.dihedral_transform = ListDihedrals()
        self.flip_transform = ListMirrorFlips()

    def transform(self, datum):
        datum.atom_token = datum.atom_token.astype(np.int32)
        datum.atom_element = all_atoms_elements[datum.atom_token]
        datum.atom_radius = all_atoms_radii[datum.atom_token]
        datum = self.bond_transform.transform(datum)
        datum = self.angle_transform.transform(datum)
        datum = self.dihedral_transform.transform(datum)
        datum = self.flip_transform.transform(datum)
        return datum


class TokenizeSequenceBoundaries(ProteinTransform):
    """
    Augments ProteinDatum with boundary_token and boundary_mask
    """

    def transform(self, datum):
        boundary_token = np.zeros(len(datum.residue_token), dtype=np.int32)
        boundary_mask = np.zeros(len(datum.residue_token), dtype=np.bool_)
        if len(boundary_token) != 0:
            boundary_token[0] = 1
            boundary_token[-1] = 2

            boundary_mask[0] = True & datum.atom_mask[0, 1]
            boundary_mask[-1] = True & datum.atom_mask[-1, 1]

        datum.boundary_token = boundary_token
        datum.boundary_mask = boundary_mask

        return datum


def normalize(vector):
    norms_sqr = np.sum(vector**2, axis=-1, keepdims=True)
    norms = np.where(norms_sqr == 0.0, 1.0, norms_sqr) ** 0.5
    return vector / norms


def measure_chirality(coords):
    n = coords[:, backbone_atoms.index("N")]
    ca = coords[:, backbone_atoms.index("CA")]
    c = coords[:, backbone_atoms.index("C")]
    cb = coords[:, len(backbone_atoms)]

    mask = (cb.sum(-1) != 0.0) & (ca.sum(-1) != 0.0)
    mask &= (c.sum(-1) != 0.0) & (n.sum(-1) != 0.0)

    # Cahn Ingold Prelog Priority Rule, but using plane where Cb is behind
    axis = normalize(ca - cb)

    n_clock = (n - ca) - (axis * (n - ca)).sum(-1)[..., None] * axis
    c_clock = (c - ca) - (axis * (c - ca)).sum(-1)[..., None] * axis

    # https://stackoverflow.com/questions/14066933/
    # direct-way-of-computing-clockwise-angle-between-2-vectors
    determinant = (axis * np.cross(n_clock, c_clock)).sum(-1)
    dot = (n_clock * c_clock).sum(-1)
    angle = np.arctan2(determinant, dot)

    mask &= np.isfinite(angle)
    mean_chirality = (angle[mask] > 0.0).sum(-1) / (mask.sum(-1) + 1e-6)

    return mean_chirality


class MaybeMirror(ProteinTransform):
    def __init__(self, hand="left"):
        self.hand = hand

    def transform(self, datum):
        try:
            mean_chirality = measure_chirality(datum.atom_coord)
        except:
            breakpoint()
        datum_hand = "right" if (mean_chirality < 0.5) else "left"
        if datum_hand != self.hand:
            datum.atom_coord[..., 0] = (-1) * datum.atom_coord[..., 0]
        return datum


class CastToBFloat(ProteinTransform):
    def transform(self, datum):
        new_datum_ = dict()
        for attr, obj in vars(datum).items():
            if type(obj) == np.ndarray and (obj.dtype in [np.float32, np.float64]):
                obj = obj.astype(jnp.bfloat16)
            new_datum_[attr] = obj
        return ProteinDatum(**new_datum_)


SSE_TOKENS = ["", "c", "a", "b"]


class AnnotateSecondaryStructure(ProteinTransform):
    def transform(self, datum: ProteinDatum):
        coords = datum.atom_coord[..., 1, :]
        array = biotite.structure.array(
            [biotite.structure.Atom(coord, chain_id="A") for coord in coords]
        )
        array.set_annotation("atom_name", ["CA" for _ in datum.residue_token])
        array.set_annotation(
            "res_name", [all_residues[token] for token in datum.residue_token]
        )
        array.set_annotation("res_id", np.arange(0, len(coords)))
        annotations = biotite.structure.annotate_sse(array, chain_id="A")

        present, count = np.unique(annotations, return_counts=True)
        tokenized_count = np.zeros(4, dtype=np.int32)
        for idx, char in enumerate(present):
            tokenized_count[SSE_TOKENS.index(char)] = count[idx]

        annotations = [SSE_TOKENS.index(token) for token in annotations]
        datum.sse_token = np.array(annotations, dtype=np.int32)
        datum.sse_count = tokenized_count

        return datum


class MaskResidues(ProteinTransform):
    def __init__(self, mask_ratio: float = 0.0, contiguous: float = 0.0):
        self.mask_ratio = mask_ratio
        self.contiguous = contiguous
        
    def transform(self, datum: ProteinDatum, mask=None):
        if mask is not None:
            pass
        elif self.contiguous > 0.0:
            num_units = int(np.round(np.random.exponential(self.contiguous)))
            frac = np.round(len(datum.residue_token)*self.mask_ratio)
            if num_units >= frac:
                mask = np.random.rand(len(datum.residue_token)) < self.mask_ratio   
            else:
                if num_units > 1:
                    sizes = np.sort(np.random.choice(np.arange(1,frac), size=num_units-1, replace=False))
                    sizes = np.concatenate((np.array([0]), sizes, np.array([frac])))
                    sizes = np.diff(sizes)
                else:
                    sizes = np.array([frac])
                pos = np.sort(np.random.choice(np.arange(len(datum.residue_token)), size=num_units, replace=False))
                mask = np.zeros(len(datum.residue_token), dtype=np.bool_)
                for p, s in zip(pos, sizes):
                    mask[int(p):min(int(p+s),len(datum.residue_token))] = True
        else:
            mask = np.random.rand(len(datum.residue_token)) < self.mask_ratio

        mask = mask * datum.residue_mask
        datum.residue_token_masked = np.where(
            mask, all_residues.index("MASK"), datum.residue_token
        )
        datum.atom_coord_masked = datum.atom_coord * (1 - mask[:, None, None])
        datum.mask_mask = mask
        return datum<|MERGE_RESOLUTION|>--- conflicted
+++ resolved
@@ -78,13 +78,11 @@
 
 
 class BackboneOnly(ProteinTransform):
-<<<<<<< HEAD
-    def __init__(self, filter: bool = True, keep_seq=False):
-=======
+
     def __init__(self, filter: bool = True, keep_seq: bool = False):
->>>>>>> dfd4ec37
         self.filter = filter
         self.keep_seq = keep_seq
+        
     def transform(self, datum):
         if self.filter:
             datum.atom_coord[..., 4:, :] = 0.0
