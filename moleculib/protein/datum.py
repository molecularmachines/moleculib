import numpy as np
from biotite.database import rcsb
from biotite.sequence import ProteinSequence
from biotite.structure import (
    apply_chain_wise,
    apply_residue_wise,
    get_chain_count,
    get_residue_count,
    get_residues,
    spread_chain_wise,
    spread_residue_wise,
    chain_iter,
)

from biotite.structure import filter_amino_acids

import biotite.structure.io.mmtf as mmtf

from .alphabet import (
    all_atoms,
    all_residues,
    backbone_atoms,
    atom_index,
    atom_to_residues_index,
    get_residue_index,
)

from einops import rearrange, repeat


class ProteinDatum:
    """
    Incorporates protein data to MolecularDatum
    and reshapes atom arrays to residue-based representation
    """

    def __init__(
        self,
        idcode: str,
        resolution: float,
        sequence: ProteinSequence,
        residue_token: np.ndarray,
        residue_index: np.ndarray,
        residue_mask: np.ndarray,
        chain_token: np.ndarray,
        atom_token: np.ndarray,
        atom_coord: np.ndarray,
        atom_mask: np.ndarray,
        **kwargs,
    ):
        self.idcode = idcode
        self.resolution = resolution
        self.sequence = str(sequence)
        self.residue_token = residue_token
        self.residue_index = residue_index
        self.residue_mask = residue_mask
        self.chain_token = chain_token
        self.atom_token = atom_token
        self.atom_coord = atom_coord
        self.atom_mask = atom_mask
        for key, value in kwargs.items():
            setattr(self, key, value)

    @classmethod
    def _extract_reshaped_atom_attr(
        cls,
        atom_array,
        atom_alphabet=all_atoms,
        atom_to_indices=atom_to_residues_index,
        attrs=["coord", "token"],
    ):
        residue_count = get_residue_count(atom_array)

        extraction = dict()
        mask = np.zeros((residue_count, 14)).astype(bool)
        for attr in attrs:
            attr_shape = getattr(atom_array, attr).shape
            if len(attr_shape) == 1:
                attr_reshape = np.zeros((residue_count, 14))
            else:
                attr_reshape = np.zeros((residue_count, 14, attr_shape[-1]))
            extraction[attr] = attr_reshape

        def _atom_slice(atom_name, atom_array, atom_token):
            atom_array_ = atom_array[(atom_array.atom_name == atom_name)]
            # kill pads and kill unks that are not backbone
            atom_array_ = atom_array_[(atom_array_.residue_token > 0)]
            if atom_name not in backbone_atoms:
                atom_array_ = atom_array_[(atom_array_.residue_token > 1)]

            res_tokens, seq_id = atom_array_.residue_token, atom_array_.seq_uid
            atom_indices = atom_to_indices[atom_token][res_tokens]
            for attr in attrs:
                attr_tensor = getattr(atom_array_, attr)
                extraction[attr][seq_id, atom_indices, ...] = attr_tensor
            mask[seq_id, atom_indices] = True

        for atom_name in atom_alphabet:
            atom_token = atom_alphabet.index(atom_name)
            _atom_slice(atom_name, atom_array, atom_token)

        return extraction, mask

    def __len__(self):
        return len(self.sequence)

    @classmethod
    def empty_protein(cls):
        return cls(
            idcode="",
            resolution=0.0,
            sequence=ProteinSequence(""),
            residue_index=np.array([]),
            residue_token=np.array([]),
            residue_mask=np.array([]),
            chain_token=np.array([]),
            atom_token=np.array([]),
            atom_coord=np.array([]),
            atom_mask=np.array([]),
        )

    @classmethod
<<<<<<< HEAD
    def from_filepath(cls, filepath,chain_id=None):
=======
    def from_filepath(cls, filepath, chain_id=None):
>>>>>>> 95b56f95
        mmtf_file = mmtf.MMTFFile.read(filepath)
        atom_array = mmtf.get_structure(mmtf_file, model=1)
        
        #filter for a specific chain
        if chain_id is not None:
            atom_array = atom_array[(atom_array.chain_id == chain_id)]
            
        header = dict(
            idcode=mmtf_file["structureId"] if "structureId" in mmtf_file else None,
            resolution=None
            if ("resolution" not in mmtf_file)
            else mmtf_file["resolution"],
        )
        aa_filter = filter_amino_acids(atom_array)
        atom_array = atom_array[aa_filter]
        if chain_id is not None:
            atom_arrays = chain_iter(atom_array)
            atom_array = list(atom_arrays)[chain_id]
        return cls.from_atom_array(atom_array, header=header)

    @classmethod
    def fetch_pdb_id(cls, id, save_path=None):
        if len(id)==4:
            filepath = rcsb.fetch(id, "mmtf", save_path)
            return cls.from_filepath(filepath)
        elif len(id)==5:
            filepath = rcsb.fetch(id[:4], "mmtf", save_path)
            return cls.from_filepath(filepath,chain_id = id[4])
            
    @classmethod
    def from_atom_array(
        cls,
        atom_array,
        header,
    ):
        """
        Reshapes atom array to residue-indexed representation to
        build a protein datum.
        """

        if atom_array.array_length() == 0:
            return cls.empty_protein()

        _, res_names = get_residues(atom_array)
        res_names = [
            ("UNK" if (name not in all_residues) else name) for name in res_names
        ]
        sequence = ProteinSequence(list(res_names))

        # index residues globally
        atom_array.add_annotation("seq_uid", int)
        atom_array.seq_uid = spread_residue_wise(
            atom_array, np.arange(0, get_residue_count(atom_array))
        )

        # tokenize atoms
        atom_array.add_annotation("token", int)
        atom_array.token = np.array(
            list(map(lambda atom: atom_index(atom), atom_array.atom_name))
        )

        # tokenize residues
        residue_token = np.array(
            list(map(lambda res: get_residue_index(res), atom_array.res_name))
        )
        residue_mask = np.ones_like(residue_token).astype(bool)

        atom_array.add_annotation("residue_token", int)
        atom_array.residue_token = residue_token
        chain_token = spread_chain_wise(
            atom_array, np.arange(0, get_chain_count(atom_array))
        )

        # count number of residues per chain
        # and index residues per chain using cumulative sum
        atom_array.add_annotation("res_uid", int)

        def _count_residues_per_chain(chain_atom_array, axis=0):
            return get_residue_count(chain_atom_array)

        chain_res_sizes = apply_chain_wise(
            atom_array, atom_array, _count_residues_per_chain, axis=0
        )
        chain_res_cumsum = np.cumsum([0] + list(chain_res_sizes[:-1]))
        atom_array.res_uid = atom_array.res_id + chain_res_cumsum[chain_token]

        # reshape atom attributes to residue-based representation
        # with the correct ordering
        # [N * 14, ...] -> [N, 14, ...]
        atom_extract, atom_mask = cls._extract_reshaped_atom_attr(
            atom_array, attrs=["coord", "token"]
        )
        atom_extract = dict(
            map(lambda kv: (f"atom_{kv[0]}", kv[1]), atom_extract.items())
        )

        # pool residue attributes and create residue features
        # [N * 14, ...] -> [N, ...]
        def _pool_residue_token(atom_residue_tokens, axis=0):
            representative = atom_residue_tokens[0]
            return representative

        def _reshape_residue_attr(attr):
            return apply_residue_wise(atom_array, attr, _pool_residue_token, axis=0)

        residue_token = _reshape_residue_attr(residue_token)
        residue_index = np.arange(0, residue_token.shape[0])

        residue_mask = _reshape_residue_attr(residue_mask)
        residue_mask = residue_mask & (atom_extract["atom_coord"].sum((-1, -2)) != 0)

        chain_token = _reshape_residue_attr(chain_token)

        return cls(
            idcode=header["idcode"],
            sequence=sequence,
            resolution=header["resolution"],
            residue_token=residue_token,
            residue_index=residue_index,
            residue_mask=residue_mask,
            chain_token=chain_token,
            **atom_extract,
            atom_mask=atom_mask,
        )

    def _apply_chemistry(self, key, f):
        all_atoms = rearrange(self.atom_coord, "r a c -> (r a) c")
        all_idx = rearrange(getattr(self, f"{key}_list"), "r o i -> (r o) i")
        mask = getattr(self, f"{key}_mask")

        measures = f(all_atoms, all_idx)
        measures = rearrange(measures, "(r o) -> r o", r=len(self.residue_token))

        output = dict()
        output[key] = measures * mask
        return measures

    def apply_bonds(self, f):
        return self._apply_chemistry(key="bonds", f=f)

    def apply_angles(self, f):
        return self._apply_chemistry(key="angles", f=f)

    def apply_dihedrals(self, f):
        return self._apply_chemistry(key="dihedrals", f=f)

    def to_dict(self, attrs=None):
        if attrs is None:
            attrs = vars(self).keys()
        dict_ = {}
        for attr in attrs:
            obj = getattr(self, attr)
            # strings are not JAX types
            if type(obj) == str:
                continue
            if type(obj) in [list, tuple]:
                if type(obj[0]) not in [int, float]:
                    continue
                obj = np.array(obj)
            dict_[attr] = obj
        return dict_

    def to_pdb_str(self):
        # https://colab.research.google.com/github/pb3lab/ibm3202/blob/
        # master/tutorials/lab02_molviz.ipynb#scrollTo=FPS04wJf5k3f
        assert len(self.residue_token.shape) == 1

        atom_mask = self.atom_mask.astype(np.bool_)
        all_atom_coords = self.atom_coord[atom_mask]
        all_atom_tokens = self.atom_token[atom_mask]
        all_atom_res_tokens = repeat(self.residue_token, "r -> r a", a=14)[atom_mask]
        all_atom_res_indices = repeat(self.residue_index, "r -> r a", a=14)[atom_mask]

        lines = []
        for idx, (coord, token, res_token, res_index) in enumerate(
            zip(
                all_atom_coords,
                all_atom_tokens,
                all_atom_res_tokens,
                all_atom_res_indices,
            )
        ):
            name = all_atoms[int(token)]
            res_name = all_residues[int(res_token)]
            x, y, z = coord
            line = list(" " * 80)
            line[0:6] = "ATOM".ljust(6)
            line[6:11] = str(idx + 1).ljust(5)
            line[12:16] = name.ljust(4)
            line[17:20] = res_name.ljust(3)
            line[21:22] = "A"
            line[23:27] = str(res_index + 1).ljust(4)
            line[30:38] = f"{x:.3f}".rjust(8)
            line[38:46] = f"{y:.3f}".rjust(8)
            line[46:54] = f"{z:.3f}".rjust(8)
            line[76:78] = name[0].rjust(2)
            lines.append("".join(line))
        lines = "\n".join(lines)
        return lines<|MERGE_RESOLUTION|>--- conflicted
+++ resolved
@@ -120,11 +120,7 @@
         )
 
     @classmethod
-<<<<<<< HEAD
     def from_filepath(cls, filepath,chain_id=None):
-=======
-    def from_filepath(cls, filepath, chain_id=None):
->>>>>>> 95b56f95
         mmtf_file = mmtf.MMTFFile.read(filepath)
         atom_array = mmtf.get_structure(mmtf_file, model=1)
         
