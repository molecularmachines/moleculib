import numpy as np
from biotite.database import rcsb
from biotite.sequence import ProteinSequence
from biotite.structure import (
    apply_chain_wise,
    apply_residue_wise,
    get_chain_count,
    get_residue_count,
    get_residues,
    spread_chain_wise,
    spread_residue_wise,
    chain_iter,
)

from biotite.structure import filter_amino_acids

import biotite.structure.io.mmtf as mmtf

from .alphabet import (
    all_atoms,
    all_residues,
    backbone_atoms,
    atom_index,
    atom_to_residues_index,
    get_residue_index,
)

from einops import rearrange, repeat


class ProteinDatum:
    """
    Incorporates protein data to MolecularDatum
    and reshapes atom arrays to residue-based representation
    """

    def __init__(
        self,
        idcode: str,
        resolution: float,
        sequence: ProteinSequence,
        residue_token: np.ndarray,
        residue_index: np.ndarray,
        residue_mask: np.ndarray,
        chain_token: np.ndarray,
        atom_token: np.ndarray,
        atom_coord: np.ndarray,
        atom_mask: np.ndarray,
        **kwargs,
    ):
        self.idcode = idcode
        self.resolution = resolution
        self.sequence = str(sequence)
        self.residue_token = residue_token
        self.residue_index = residue_index
        self.residue_mask = residue_mask
        self.chain_token = chain_token
        self.atom_token = atom_token
        self.atom_coord = atom_coord
        self.atom_mask = atom_mask
        for key, value in kwargs.items():
            setattr(self, key, value)

    @classmethod
<<<<<<< HEAD
    def _extract_reshaped_atom_attr(cls, atom_array, attrs):
        """
        Given the alphabet, it will extract all atoms of a residue in the alphabets order
        if there’s more atoms than the largest alphabet size, it will pad
        """
=======
    def _extract_reshaped_atom_attr(
        cls,
        atom_array,
        atom_alphabet=all_atoms,
        atom_to_indices=atom_to_residues_index,
        attrs=["coord", "token"],
    ):
>>>>>>> 4dc99947
        residue_count = get_residue_count(atom_array)

        extraction = dict()
        mask = np.zeros((residue_count, 14)).astype(bool)
        for attr in attrs:
            attr_shape = getattr(atom_array, attr).shape
            if len(attr_shape) == 1:
                attr_reshape = np.zeros((residue_count, 14))
            else:
                attr_reshape = np.zeros((residue_count, 14, attr_shape[-1]))
            extraction[attr] = attr_reshape

        def _atom_slice(atom_name, atom_array, atom_token):
            atom_array_ = atom_array[(atom_array.atom_name == atom_name)]
            # kill pads and kill unks that are not backbone
            atom_array_ = atom_array_[(atom_array_.residue_token > 0)]
            if atom_name not in backbone_atoms:
                atom_array_ = atom_array_[(atom_array_.residue_token > 1)]

            res_tokens, seq_id = atom_array_.residue_token, atom_array_.seq_uid
            atom_indices = atom_to_indices[atom_token][res_tokens]
            for attr in attrs:
                attr_tensor = getattr(atom_array_, attr)
                extraction[attr][seq_id, atom_indices, ...] = attr_tensor
            mask[seq_id, atom_indices] = True

        for atom_name in atom_alphabet:
            atom_token = atom_alphabet.index(atom_name)
            _atom_slice(atom_name, atom_array, atom_token)

        return extraction, mask

    def __len__(self):
        return len(self.sequence)

    @classmethod
    def empty_protein(cls):
        return cls(
            idcode="",
            resolution=0.0,
            sequence=ProteinSequence(""),
            residue_index=np.array([]),
            residue_token=np.array([]),
            residue_mask=np.array([]),
            chain_token=np.array([]),
            atom_token=np.array([]),
            atom_coord=np.array([]),
            atom_mask=np.array([]),
        )

    @classmethod
    def from_filepath(cls, filepath, chain_id=None):
        mmtf_file = mmtf.MMTFFile.read(filepath)
        atom_array = mmtf.get_structure(mmtf_file, model=1)
        header = dict(
            idcode=mmtf_file["structureId"] if "structureId" in mmtf_file else None,
            resolution=None
            if ("resolution" not in mmtf_file)
            else mmtf_file["resolution"],
        )
        aa_filter = filter_amino_acids(atom_array)
        atom_array = atom_array[aa_filter]
        if chain_id is not None:
            atom_arrays = chain_iter(atom_array)
            atom_array = list(atom_arrays)[chain_id]
        return cls.from_atom_array(atom_array, header=header)

    @classmethod
    def fetch_pdb_id(cls, id, save_path=None):
        filepath = rcsb.fetch(id, "mmtf", save_path)
        return cls.from_filepath(filepath)

    @classmethod
    def from_atom_array(
        cls,
        atom_array,
        header,
    ):
        """
        Reshapes atom array to residue-indexed representation to
        build a protein datum.
        """

        if atom_array.array_length() == 0:
            return cls.empty_protein()

        _, res_names = get_residues(atom_array)
        res_names = [
            ("UNK" if (name not in all_residues) else name) for name in res_names
        ]
        sequence = ProteinSequence(list(res_names))

        # index residues globally
        atom_array.add_annotation("seq_uid", int)
        atom_array.seq_uid = spread_residue_wise(
            atom_array, np.arange(0, get_residue_count(atom_array))
        )

        # tokenize atoms
        atom_array.add_annotation("token", int)
        atom_array.token = np.array(
            list(map(lambda atom: atom_index(atom), atom_array.atom_name))
        )

        # tokenize residues
        residue_token = np.array(
            list(map(lambda res: get_residue_index(res), atom_array.res_name))
        )
        residue_mask = np.ones_like(residue_token).astype(bool)

        atom_array.add_annotation("residue_token", int)
        atom_array.residue_token = residue_token
        chain_token = spread_chain_wise(
            atom_array, np.arange(0, get_chain_count(atom_array))
        )

        # count number of residues per chain
        # and index residues per chain using cumulative sum
        atom_array.add_annotation("res_uid", int)

        def _count_residues_per_chain(chain_atom_array, axis=0):
            return get_residue_count(chain_atom_array)

        chain_res_sizes = apply_chain_wise(
            atom_array, atom_array, _count_residues_per_chain, axis=0
        )
        chain_res_cumsum = np.cumsum([0] + list(chain_res_sizes[:-1]))
        atom_array.res_uid = atom_array.res_id + chain_res_cumsum[chain_token]

        # reshape atom attributes to residue-based representation
        # with the correct ordering
        # [N * 14, ...] -> [N, 14, ...]
        atom_extract, atom_mask = cls._extract_reshaped_atom_attr(
            atom_array, attrs=["coord", "token"]
        )
        atom_extract = dict(
            map(lambda kv: (f"atom_{kv[0]}", kv[1]), atom_extract.items())
        )

        # pool residue attributes and create residue features
        # [N * 14, ...] -> [N, ...]
        def _pool_residue_token(atom_residue_tokens, axis=0):
            representative = atom_residue_tokens[0]
            return representative

        def _reshape_residue_attr(attr):
            return apply_residue_wise(atom_array, attr, _pool_residue_token, axis=0)

        residue_token = _reshape_residue_attr(residue_token)
        residue_index = np.arange(0, residue_token.shape[0])

        residue_mask = _reshape_residue_attr(residue_mask)
        residue_mask = residue_mask & (atom_extract["atom_coord"].sum((-1, -2)) != 0)

        chain_token = _reshape_residue_attr(chain_token)

        return cls(
            idcode=header["idcode"],
            sequence=sequence,
            resolution=header["resolution"],
            residue_token=residue_token,
            residue_index=residue_index,
            residue_mask=residue_mask,
            chain_token=chain_token,
            **atom_extract,
            atom_mask=atom_mask,
        )

    def _apply_chemistry(self, key, f):
        all_atoms = rearrange(self.atom_coord, "r a c -> (r a) c")
        all_idx = rearrange(getattr(self, f"{key}_list"), "r o i -> (r o) i")
        mask = getattr(self, f"{key}_mask")

        measures = f(all_atoms, all_idx)
        measures = rearrange(measures, "(r o) -> r o", r=len(self.residue_token))

        output = dict()
        output[key] = measures * mask
        return measures

    def apply_bonds(self, f):
        return self._apply_chemistry(key="bonds", f=f)

    def apply_angles(self, f):
        return self._apply_chemistry(key="angles", f=f)

    def apply_dihedrals(self, f):
        return self._apply_chemistry(key="dihedrals", f=f)

    def to_dict(self, attrs=None):
        if attrs is None:
            attrs = vars(self).keys()
        dict_ = {}
        for attr in attrs:
            obj = getattr(self, attr)
            # strings are not JAX types
            if type(obj) == str:
                continue
            if type(obj) in [list, tuple]:
                if type(obj[0]) not in [int, float]:
                    continue
                obj = np.array(obj)
            dict_[attr] = obj
        return dict_

    def to_pdb_str(self):
        # https://colab.research.google.com/github/pb3lab/ibm3202/blob/
        # master/tutorials/lab02_molviz.ipynb#scrollTo=FPS04wJf5k3f
        assert len(self.residue_token.shape) == 1

        atom_mask = self.atom_mask.astype(np.bool_)
        all_atom_coords = self.atom_coord[atom_mask]
        all_atom_tokens = self.atom_token[atom_mask]
        all_atom_res_tokens = repeat(self.residue_token, "r -> r a", a=14)[atom_mask]
        all_atom_res_indices = repeat(self.residue_index, "r -> r a", a=14)[atom_mask]

        lines = []
        for idx, (coord, token, res_token, res_index) in enumerate(
            zip(
                all_atom_coords,
                all_atom_tokens,
                all_atom_res_tokens,
                all_atom_res_indices,
            )
        ):
            name = all_atoms[int(token)]
            res_name = all_residues[int(res_token)]
            x, y, z = coord
            line = list(" " * 80)
            line[0:6] = "ATOM".ljust(6)
            line[6:11] = str(idx + 1).ljust(5)
            line[12:16] = name.ljust(4)
            line[17:20] = res_name.ljust(3)
            line[21:22] = "A"
            line[23:27] = str(res_index + 1).ljust(4)
            line[30:38] = f"{x:.3f}".rjust(8)
            line[38:46] = f"{y:.3f}".rjust(8)
            line[46:54] = f"{z:.3f}".rjust(8)
            line[76:78] = name[0].rjust(2)
            lines.append("".join(line))
        lines = "\n".join(lines)
        return lines<|MERGE_RESOLUTION|>--- conflicted
+++ resolved
@@ -62,13 +62,6 @@
             setattr(self, key, value)
 
     @classmethod
-<<<<<<< HEAD
-    def _extract_reshaped_atom_attr(cls, atom_array, attrs):
-        """
-        Given the alphabet, it will extract all atoms of a residue in the alphabets order
-        if there’s more atoms than the largest alphabet size, it will pad
-        """
-=======
     def _extract_reshaped_atom_attr(
         cls,
         atom_array,
@@ -76,7 +69,6 @@
         atom_to_indices=atom_to_residues_index,
         attrs=["coord", "token"],
     ):
->>>>>>> 4dc99947
         residue_count = get_residue_count(atom_array)
 
         extraction = dict()
