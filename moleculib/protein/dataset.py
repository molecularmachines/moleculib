--- conflicted
+++ resolved
@@ -180,12 +180,7 @@
             root = os.path.realpath(os.path.join(os.path.dirname(__file__), ".."))
             pdb_ids = pids_file_to_list(root + "/data/pids_all.txt")
         if save_path is None:
-<<<<<<< HEAD
-            save_path = "./metadata"
-            # save_path = gettempdir()
-=======
             save_path = mkdtemp()
->>>>>>> e4fcb9d4
 
         series = {c: Series(dtype=t) for (c, t) in PDB_METADATA_FIELDS}
         metadata = DataFrame(series)
