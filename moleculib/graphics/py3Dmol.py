--- conflicted
+++ resolved
@@ -19,7 +19,6 @@
     )
     for i, row in enumerate(grid):
         for j, datum in enumerate(row):
-<<<<<<< HEAD
             v.addModel(datum.to_pdb_str(), 'pdb', viewer=(i, j))
             if sphere:
                 v.setStyle({'sphere': {'radius': 0.3}}, viewer=(i, j))
@@ -28,7 +27,7 @@
             else:
                 v.setStyle({'cartoon': {'color': 'spectrum'}, 'stick': {'radius': 0.2}}, viewer=(i, j))
     v.zoomTo()
-    v.setBackgroundColor('rgb(0,0,0)', 0)
+    v.setBackgroundColor("rgb(0,0,0)", 0)
     return v
 
 
@@ -48,27 +47,8 @@
         for j, datum in enumerate(row):
             v.addModel(datum.to_sdf_str(), 'sdf', viewer=(i, j))
             v.setStyle({'sphere': {'radius': 0.4, 'color': 'orange'}, 'stick': {'radius': 0.2, 'color': 'orange'} }, viewer=(i, j))
-=======
-            if type(datum) == ProteinDatum:
-                v.addModel(datum.to_pdb_str(), 'pdb', viewer=(i, j))
-                if sphere:
-                    v.setStyle({'sphere': {'radius': 0.3}}, viewer=(i, j))
-                elif ribbon:
-                    v.setStyle({'cartoon': {'color': 'spectrum', 'ribbon': True, 'thickness': 0.7}}, viewer=(i, j))
-                else:
-                    v.setStyle({'cartoon': {'color': 'spectrum'}, 'stick': {'radius': 0.2}}, viewer=(i, j))
-            elif type(datum) == MoleculeDatum:
-                v.addModel(datum.to_sdf_str(), "sdf", viewer=(i, j))
-                v.setStyle(
-                    {
-                        "sphere": {"radius": 0.4, "color": "orange"},
-                        "stick": {"radius": 0.2, "color": "orange"},
-                    },
-                    viewer=(i, j),
-                )
->>>>>>> 5d914c4c
     v.zoomTo()
-    v.setBackgroundColor("rgb(0,0,0)", 0)
+    v.setBackgroundColor('rgb(0,0,0)', 0)
     return v
 
 
