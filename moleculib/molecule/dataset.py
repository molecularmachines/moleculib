import os
import pickle
import traceback
from functools import partial
from pathlib import Path
from tempfile import gettempdir
from typing import List, Union
import numpy as np
import biotite
import pandas as pd
from pandas import Series
from tqdm.contrib.concurrent import process_map
from tqdm import tqdm
from .datum import MoleculeDatum, PDBMoleculeDatum
from .transform import (
    MoleculeTransform,
    MoleculePad,
    DescribeGraph,
    Permuter,
)
from .utils import pids_file_to_list, register_pytree

register_pytree(MoleculeDatum)


<<<<<<< HEAD
class MoleculeDataset:
=======
class PDBMoleculeDataset(Dataset):
>>>>>>> 5d914c4c
    """
    Holds MoleculeDatum dataset with specified PDB IDs

    Arguments:
    ----------
    base_path : str
        directory to store all PDB files
    pdb_ids : List[str]
        list of all Molecule IDs that should be in the dataset
    format : str
        the file format for each PDB file, either "npz" or "pdb"
    attrs : Union[str, List[str]]
        a partial list of Molecule attributes that should be in each Molecule
    """

    def __init__(
        self,
        base_path: str,
        transform: List[MoleculeTransform] = None,
        attrs: Union[List[str], str] = "all",
        metadata: pd.DataFrame = None,
        max_resolution: float = None,
        min_atom_count: int = None,
        max_atom_count: int = None,
        frac: float = 1.0,
        preload: bool = False,
        preload_num_workers: int = 10,
    ):
        super().__init__()
        self.base_path = Path(base_path)
        if metadata is None:
            with open(str(self.base_path / "metadata_mol.pyd"), "rb") as file:
                metadata = pickle.load(file)
        self.metadata = metadata
        self.transform = transform

        if max_resolution is not None:
            self.metadata = self.metadata[self.metadata["resolution"] <= max_resolution]

        if min_atom_count is not None:
            self.metadata = self.metadata[self.metadata["atom_count"] >= min_atom_count]

        if max_atom_count is not None:
            self.metadata = self.metadata[self.metadata["atom_count"] <= max_atom_count]

        # shuffle and sample
        if frac < 1.0:
            self.metadata = self.metadata.sample(frac=frac).reset_index(drop=True)
        print(f"Loaded metadata with {len(self.metadata)} samples")

        self.splits = {"train": self.metadata}  # TODO: patch to kheiron

        # specific Molecule attributes
        molecule_attrs = [
            "idcode",
            "resolution",
            "chain_id",
            "res_id",
            "res_name",
            "atom_token",
            "atom_coord",
            "atom_name",
            "b_factor",
            "molecule_mask",
        ]

        if attrs == "all":
            self.attrs = molecule_attrs
        else:
            for attr in attrs:
                if attr not in molecule_attrs:
                    raise AttributeError(f"attribute {attr} is invalid")
            self.attrs = attrs

        self.preload = preload
        if self.preload:
            molecules = []
            for idx in range(len(self.metadata.index)):
                molecules.append(self.load_index(idx))
            self.molecules = molecules

    def load_index(self, idx):
        pdb_id = self.metadata.iloc[idx]["idcode"]
        molecule_idx = self.metadata.iloc[idx]["molecule_idx"]
        filepath = os.path.join(self.base_path, f"{pdb_id}.mmtf")
        molecule = PDBMoleculeDatum.from_filepath(filepath, molecule_idx=molecule_idx)
        return molecule

    def __len__(self):
        return len(self.metadata)

    def __getitem__(self, idx):
        molecule = self.molecules[idx] if self.preload else self.load_index(idx)
        if self.transform is not None:
            for transformation in self.transform:
                molecule = transformation.transform(molecule)
        return molecule

    @staticmethod
    def _extract_datum_row(datum):
        metrics = [
            dict(
                idcode=datum.idcode,
                resolution=datum.resolution,
                chain_id=datum.chain_id[mask][0],
                res_id=datum.res_id[mask][0],
                res_name=datum.res_name[mask][0],
                atom_count=len(datum.atom_token[mask]),
                bond_count=datum.bonds[mask].get_bond_count(),
                molecule_idx=i,
            )
            for i, mask in enumerate(datum.atom_mask)
        ]
        return pd.concat(list(map(Series, metrics)), axis=1).T

    @staticmethod
    def _maybe_fetch_and_extract(pdb_id, save_path):
        try:
            datum = PDBMoleculeDatum.fetch_pdb_id(pdb_id, save_path=save_path)
        except KeyboardInterrupt:
            exit()
        except (ValueError, IndexError, biotite.InvalidFileError) as error:
            print(traceback.format_exc())
            print(error)
            return None
        except KeyError as e:
            print(e)
            print(pdb_id)
            exit()
        except biotite.database.RequestError as request_error:
            print(request_error)
            return None
        if len(datum.atom_token) == 0:
            return None
        if len(datum.atom_mask) == 0:
            return None
        return PDBMoleculeDataset._extract_datum_row(datum)

    @classmethod
    def build(
        cls,
        pdb_ids: List[str] = None,
        save: bool = True,
        save_path: str = None,
        max_workers: int = 1,
        **kwargs,
    ):
        """
        Builds dataset from scratch given specified pdb_ids, prepares
        data and metadata for later use.
        """
        if pdb_ids is None:
            root = os.path.realpath(os.path.join(os.path.dirname(__file__), ".."))
            pdb_ids = pids_file_to_list(root + "/data/pids_all.txt")
        if save_path is None:
            save_path = gettempdir()

        extractor = partial(cls._maybe_fetch_and_extract, save_path=save_path)
        if max_workers > 1:
            rows = process_map(
                extractor, pdb_ids, max_workers=max_workers, chunksize=50
            )
        else:
            rows = list(map(extractor, pdb_ids))
        rows = filter(lambda row: row is not None, rows)

        metadata = pd.concat(rows, axis=0).reset_index(drop=True)
        if save:
            with open(str(Path(save_path) / "metadata_mol.pyd"), "wb") as file:
                pickle.dump(metadata, file)

        return cls(base_path=save_path, metadata=metadata, **kwargs)


class QM9Dataset(Dataset):
    def __init__(self, base_path="QM9", molecule_transform: List = [], permute=False):
        with open(os.path.join(base_path, "data.pyd"), "rb") as f:
            print("Loading data...")
            self.data = pickle.load(f)
        self.graph = DescribeGraph()
        self.padding = MoleculePad(29)
        self.permute = Permuter() if permute else None
        self.centralize = True
        self.splits = {"train": self}  # FIXME: patch to kheiron

    def __len__(self):
        return len(self.data)

    def __getitem__(self, idx):
        datum = self.data[idx]
        idcode = datum["name"]
        atom_coord = datum["pos"]
        atom_token = datum["z"]
        atom_mask = np.ones_like(atom_token, dtype=bool)

        bonds = datum["edge_index"].T
        # allan come back here
        bonds = np.concatenate([bonds, np.ones((len(bonds), 1))], axis=1).astype(
            np.int32
        )

        # atom_coord -= atom_coord.mean(axis=0)

        datum = MoleculeDatum(
            idcode,
            atom_token,
            atom_coord,
            atom_mask,
            bonds,
        )

        if self.permute is not None:
            datum = self.permute(datum)

        datum = self.graph.transform(datum)
        datum = self.padding.transform(datum)

        return datum


from functools import reduce
import os
import pickle
from typing import Callable, List

from tqdm.contrib.concurrent import process_map


class _TransformWrapper:
    def __init__(self, ds, transform):
        self.ds = ds
        self.transform = transform

    def __len__(self):
        return len(self.ds)

    def __getitem__(self, idx):
        return reduce(lambda x, t: t.transform(x), self.transform, self.ds[idx])


class PreProcessedDataset:
    def __init__(
        self,
        splits,
        transform: List[Callable] = None,
        shuffle=True,
        pre_transform=False,
    ):
        self.splits = splits

        if shuffle:
            for split, data in list(self.splits.items()):
                print(f"Shuffling {split}...")
                self.splits[split] = np.random.permutation(data)

        self.transform = transform
        if pre_transform:
            if self.transform is None:
                raise ValueError("Cannot pre-transform without a transform")
            for split, data in list(self.splits.items()):
                self.splits[split] = [
                    reduce(lambda x, t: t.transform(x), self.transform, datum)
                    for datum in tqdm(data)
                ]
        else:
            if self.transform is not None:
                for split, data in list(self.splits.items()):
                    self.splits[split] = _TransformWrapper(data, self.transform)


class QM9Processed(PreProcessedDataset):
    def __init__(self, base_path, transform: List[Callable] = None, shuffle=True):
        base_path = os.path.join(base_path, "data.pyd")
        with open(base_path, "rb") as fin:
            print("Loading data...")
            splits = pickle.load(fin)
        super().__init__(splits, transform, shuffle, pre_transform=False)<|MERGE_RESOLUTION|>--- conflicted
+++ resolved
@@ -23,11 +23,7 @@
 register_pytree(MoleculeDatum)
 
 
-<<<<<<< HEAD
 class MoleculeDataset:
-=======
-class PDBMoleculeDataset(Dataset):
->>>>>>> 5d914c4c
     """
     Holds MoleculeDatum dataset with specified PDB IDs
 
