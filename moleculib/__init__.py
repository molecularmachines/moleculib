--- conflicted
+++ resolved
@@ -2,15 +2,10 @@
 
 from .protein.batch import PadBatch, GeometricBatch
 from .protein.datum import ProteinDatum
-<<<<<<< HEAD
-from .protein.dataset import ProteinDataset
+from .protein.dataset import MonomerDataset, PDBDataset
 from .molecule.batch import MoleculePadBatch, MoleculeGeometricBatch
 from .molecule.datum import MoleculeDatum
 from .molecule.dataset import MoleculeDataset
-=======
-from .protein.dataset import MonomerDataset, PDBDataset
-
->>>>>>> e4fcb9d4
 
 __all__ = [
     "PadBatch",
